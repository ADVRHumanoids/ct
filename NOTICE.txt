--- conflicted
+++ resolved
@@ -3,17 +3,7 @@
 Copyright 2014-2018 ETH Zurich, Google LLC.
 
 This software has been developed at the Agile & Dexterous Robotics Lab 
-<<<<<<< HEAD
 at ETH Zurich under the lead of Michael Neunert and Markus Giftthaler.
-=======
-at ETH Zurich under the lead of Michael Neunert and Markus Giftthaler.
-
-Software included in any folder named "external" and any subsequent
-subfolders is software developed by third parties and not by the 
-authors above. Thererfore, neither the developers nor the institution
-listed above holds copyright for this external software. Furthermore,
-external software might be distributed under different licences 
-agreements included in the subfolders.
 
 Authors:
 
@@ -25,5 +15,4 @@
 Timothy Sandy,
 Jan Carius,
 Ruben Grandia,
-Hamza Merzic
->>>>>>> 5f7f5ea1
+Hamza Merzic