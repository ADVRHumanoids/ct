/***********************************************************************************
Copyright (c) 2017, Michael Neunert, Markus Giftthaler, Markus Stäuble, Diego Pardo,
Farbod Farshidian. All rights reserved.

Redistribution and use in source and binary forms, with or without modification,
are permitted provided that the following conditions are met:
    * Redistributions of source code must retain the above copyright notice,
      this list of conditions and the following disclaimer.
    * Redistributions in binary form must reproduce the above copyright notice,
      this list of conditions and the following disclaimer in the documentation
      and/or other materials provided with the distribution.
    * Neither the name of ETH ZURICH nor the names of its contributors may be used
      to endorse or promote products derived from this software without specific
      prior written permission.

THIS SOFTWARE IS PROVIDED BY THE COPYRIGHT HOLDERS AND CONTRIBUTORS "AS IS" AND ANY
EXPRESS OR IMPLIED WARRANTIES, INCLUDING, BUT NOT LIMITED TO, THE IMPLIED WARRANTIES
OF MERCHANTABILITY AND FITNESS FOR A PARTICULAR PURPOSE ARE DISCLAIMED. IN NO EVENT
SHALL ETH ZURICH BE LIABLE FOR ANY DIRECT, INDIRECT, INCIDENTAL, SPECIAL, EXEMPLARY,
OR CONSEQUENTIAL DAMAGES (INCLUDING, BUT NOT LIMITED TO, PROCUREMENT OF SUBSTITUTE
GOODS OR SERVICES; LOSS OF USE, DATA, OR PROFITS; OR BUSINESS INTERRUPTION) HOWEVER
CAUSED AND ON ANY THEORY OF LIABILITY, WHETHER IN CONTRACT, STRICT LIABILITY, OR TORT
(INCLUDING NEGLIGENCE OR OTHERWISE) ARISING IN ANY WAY OUT OF THE USE OF THIS SOFTWARE,
EVEN IF ADVISED OF THE POSSIBILITY OF SUCH DAMAGE.
***************************************************************************************/

#ifndef INCLUDE_CT_OPTCON_LQ_GNRICCATISOLVER_HPP_
#define INCLUDE_CT_OPTCON_LQ_GNRICCATISOLVER_HPP_

namespace ct {
namespace optcon {

/*!
 * This class implements an general Riccati backward pass for solving an unconstrained
 *  linear-quadratic Optimal Control problem
 */
template <int STATE_DIM, int CONTROL_DIM, typename SCALAR = double>
class GNRiccatiSolver : public LQOCSolver<STATE_DIM, CONTROL_DIM, SCALAR>
{
public:

	EIGEN_MAKE_ALIGNED_OPERATOR_NEW

	static const int state_dim = STATE_DIM;
	static const int control_dim = CONTROL_DIM;

	typedef LQOCProblem<STATE_DIM, CONTROL_DIM, SCALAR> LQOCProblem;

	typedef ct::core::StateMatrix<STATE_DIM, SCALAR> StateMatrix;
	typedef ct::core::StateMatrixArray<STATE_DIM, SCALAR> StateMatrixArray;
	typedef ct::core::ControlMatrix<CONTROL_DIM, SCALAR> ControlMatrix;
	typedef ct::core::ControlMatrixArray<CONTROL_DIM, SCALAR> ControlMatrixArray;
	typedef ct::core::StateControlMatrixArray<STATE_DIM, CONTROL_DIM, SCALAR> StateControlMatrixArray;
	typedef ct::core::FeedbackArray<STATE_DIM, CONTROL_DIM, SCALAR> FeedbackArray;

	typedef ct::core::StateVectorArray<STATE_DIM, SCALAR> StateVectorArray;
	typedef ct::core::ControlVectorArray<CONTROL_DIM, SCALAR> ControlVectorArray;

	GNRiccatiSolver(const std::shared_ptr<LQOCProblem>& lqocProblem = nullptr) :
		LQOCSolver<STATE_DIM, CONTROL_DIM, SCALAR>(lqocProblem)
	{}

	virtual ~GNRiccatiSolver() {}

	virtual void solve() override
	{
		smallestEigenvalue_ =  std::numeric_limits<SCALAR>::infinity();

		for (int i=this->lqocProblem_->getNumberOfStages()-1; i>=0; i--)
			solveSingleStage(i);
	}

	virtual void solveSingleStage(int N) override
	{
		if (N == lqocProblem->getNumberOfStages + 1)
			initializeCostToGo();

		designController(N);
		computeCostToGo(N);
	}

<<<<<<< HEAD
	virtual void configure()
=======
	virtual void configure(const NLOptConSettings& settings) override
>>>>>>> 21a2ce1d
	{
		settings_ = settings;
		H_corrFix_ = settings_.epsilon*ControlMatrix::Identity();
	}


	// todo: might make sense to update state solution variable somewhere else
	virtual ct::core::StateVectorArray<STATE_DIM, SCALAR> getSolutionState() override {

		lx_[0].setZero();

		for(size_t i = 0; i<lqocProblem_->getNumberOfStages; i++)
			lx_[k+1] = (A_[k] + B_[k] * L_[k]) * lx_[k]  + B_[k] * lv_[k] + d_[k];

		return lx_;
	}

	virtual ct::core::ControlVectorArray<CONTROL_DIM, SCALAR> getSolutionControl() override { return lv_; }

	virtual ct::core::FeedbackArray<STATE_DIM, CONTROL_DIM, SCALAR> getFeedback() override { return L_; }

protected:

	virtual void setProblemImpl(std::shared_ptr<LQOCProblem>& lqocProblem) override
	{
		const int& N = lqocProblem->getNumberOfStages();

		H_.resize(N);
		Hi_.resize(N);
		Hi_inverse_.resize(N);
		H_corrFix_.resize(N);

		lv_.resize(N);
		L_.resize(N);

		lx_.resize(N+1); // differential update on the state

		sv_.resize(N+1);
		S_.resize(N+1);
	}

	void initializeCostToGo()
	{
		// initialize quadratic approximation of cost to go
		const int& N = lqocProblem->getNumberOfStages();
		S_[N+1] = p.Q_[N+1];
		sv_[N+1] = p.qv_[N+1];
	}

	void computeCostToGo(size_t k)
	{
		LQOCProblem& p = *this->lqocProblem_;

		S_[k] = p.Q_[k];
		S_[k].noalias() += p.A_[k].transpose() * S_[k+1] * p.A_[k];
		S_[k].noalias() -= L_[k].transpose() * Hi_[k] * L_[k];

		S_[k] = 0.5*(p.S_[k]+p.S_[k].transpose()).eval();

		sv_[k] = p.qv_[k];
		sv_[k].noalias() += p.A_[k].transpose() * sv_[k+1];
		sv_[k].noalias() += p.A_[k].transpose() * S_[k+1] * p.d_[k]; // additional riccati term for lifted GNMS
		sv_[k].noalias() += p.L_[k].transpose() * p.Hi_[k] * p.lv_[k];
		sv_[k].noalias() += p.L_[k].transpose() * p.gv_[k];
		sv_[k].noalias() += p.G_[k].transpose() * p.lv_[k];
	}

	void designController(size_t k)
	{
		LQOCProblem& p = *this->lqocProblem_;

		p.gv_[k] = p.rv_[k];
		p.gv_[k].noalias() += p.B_[k].transpose() * sv_[k+1];
		p.gv_[k].noalias() += p.B_[k].transpose() * S_[k+1].template selfadjointView<Eigen::Lower>() * p.d_[k];

		p.G_[k] = p.P_[k];
		//G_[k].noalias() += B_[k].transpose() * S_[k+1] * A_[k];
		p.G_[k].noalias() += p.B_[k].transpose() * S_[k+1].template selfadjointView<Eigen::Lower>() * p.A_[k];

		p.H_[k] = p.R_[k];
		//H_[k].noalias() += B_[k].transpose() * S_[k+1] * B_[k];
		p.H_[k].noalias() += p.B_[k].transpose() * S_[k+1].template selfadjointView<Eigen::Lower>() * p.B_[k];

		if(settings_.fixedHessianCorrection)
		{
			if (settings_.epsilon > 1e-10)
				Hi_[k] = H_[k] + settings_.epsilon*control_matrix_t::Identity();
			else
				Hi_[k] = H_[k];

			if (settings_.recordSmallestEigenvalue)
			{
				// compute eigenvalues with eigenvectors enabled
				eigenvalueSolver_.compute(Hi_[k], Eigen::ComputeEigenvectors);
				const control_matrix_t& V = eigenvalueSolver_.eigenvectors().real();
				const control_vector_t& lambda = eigenvalueSolver_.eigenvalues();

				smallestEigenvalue_ = std::min(smallestEigenvalue_, lambda.minCoeff());

				// Corrected Eigenvalue Matrix
				control_matrix_t D = control_matrix_t::Zero();
				// make D positive semi-definite (as described in IV. B.)
				D.diagonal() = lambda.cwiseMax(settings_.epsilon);

				// reconstruct H
				control_matrix_t Hi_regular = V * D * V.transpose();

				// invert D
				control_matrix_t D_inverse = control_matrix_t::Zero();
				// eigenvalue-wise inversion
				D_inverse.diagonal() = -1.0 * D.diagonal().cwiseInverse();
				control_matrix_t Hi_inverse_regular = V * D_inverse * V.transpose();

				if (!Hi_inverse_[k].isApprox(Hi_inverse_regular, 1e-4))
				{
					std::cout << "warning, inverses not identical at "<<k<<std::endl;
					std::cout << "Hi_inverse_fixed - Hi_inverse_regular: "<<std::endl<<Hi_inverse_[k]-Hi_inverse_regular<<std::endl<<std::endl;
				}

			}

			Hi_inverse_[k] = -Hi_[k].template selfadjointView<Eigen::Lower>().llt().solve(control_matrix_t::Identity());

			// calculate FB gain update
			L_[k].noalias() = Hi_inverse_[k].template selfadjointView<Eigen::Lower>() * G_[k];

			// calculate FF update
			lv_[k].noalias() = Hi_inverse_[k].template selfadjointView<Eigen::Lower>() * gv_[k];

		} else {

			// compute eigenvalues with eigenvectors enabled
			eigenvalueSolver_.compute(H_[k], Eigen::ComputeEigenvectors);
			const control_matrix_t& V = eigenvalueSolver_.eigenvectors().real();
			const control_vector_t& lambda = eigenvalueSolver_.eigenvalues();

			if (settings_.recordSmallestEigenvalue)
			{
				smallestEigenvalue_ = std::min(smallestEigenvalue_, lambda.minCoeff());
			}

			// Corrected Eigenvalue Matrix
			control_matrix_t D = control_matrix_t::Zero();
			// make D positive semi-definite (as described in IV. B.)
			D.diagonal() = lambda.cwiseMax(settings_.epsilon);

			// reconstruct H
			Hi_[k].noalias() = V * D * V.transpose();

			// invert D
			control_matrix_t D_inverse = control_matrix_t::Zero();
			// eigenvalue-wise inversion
			D_inverse.diagonal() = -1.0 * D.diagonal().cwiseInverse();
			Hi_inverse_[k].noalias() = V * D_inverse * V.transpose();

			// calculate FB gain update
			L_[k].noalias() = Hi_inverse_[k] * G_[k];

			// calculate FF update
			lv_[k].noalias() = Hi_inverse_[k] * gv_[k];
			du_norm_ += lv_[k].norm();
		}
	}

	NLOptConSettings settings_;

	ControlVectorArray gv_;
	FeedbackArray G_;

	ControlMatrixArray H_;
	ControlMatrixArray Hi_;
	ControlMatrixArray Hi_inverse_;
	ControlMatrix H_corrFix_;

	ControlVectorArray lv_;
	FeedbackArray L_;

	StateVectorArray lx_; // differential update on the state

	StateVectorArray sv_;
	StateMatrixArray S_;

	SCALAR smallestEigenvalue_;

	//! Eigenvalue solver, used for inverting the Hessian and for regularization
	Eigen::SelfAdjointEigenSolver<ControlMatrix> eigenvalueSolver_;
};


}
}

#endif /* INCLUDE_CT_OPTCON_LQ_GNRICCATISOLVER_HPP_ */<|MERGE_RESOLUTION|>--- conflicted
+++ resolved
@@ -79,11 +79,7 @@
 		computeCostToGo(N);
 	}
 
-<<<<<<< HEAD
-	virtual void configure()
-=======
 	virtual void configure(const NLOptConSettings& settings) override
->>>>>>> 21a2ce1d
 	{
 		settings_ = settings;
 		H_corrFix_ = settings_.epsilon*ControlMatrix::Identity();
