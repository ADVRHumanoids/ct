/***********************************************************************************
Copyright (c) 2017, Michael Neunert, Markus Giftthaler, Markus Stäuble, Diego Pardo,
Farbod Farshidian. All rights reserved.

Redistribution and use in source and binary forms, with or without modification,
are permitted provided that the following conditions are met:
    * Redistributions of source code must retain the above copyright notice,
      this list of conditions and the following disclaimer.
    * Redistributions in binary form must reproduce the above copyright notice,
      this list of conditions and the following disclaimer in the documentation
      and/or other materials provided with the distribution.
    * Neither the name of ETH ZURICH nor the names of its contributors may be used
      to endorse or promote products derived from this software without specific
      prior written permission.

THIS SOFTWARE IS PROVIDED BY THE COPYRIGHT HOLDERS AND CONTRIBUTORS "AS IS" AND ANY
EXPRESS OR IMPLIED WARRANTIES, INCLUDING, BUT NOT LIMITED TO, THE IMPLIED WARRANTIES
OF MERCHANTABILITY AND FITNESS FOR A PARTICULAR PURPOSE ARE DISCLAIMED. IN NO EVENT
SHALL ETH ZURICH BE LIABLE FOR ANY DIRECT, INDIRECT, INCIDENTAL, SPECIAL, EXEMPLARY,
OR CONSEQUENTIAL DAMAGES (INCLUDING, BUT NOT LIMITED TO, PROCUREMENT OF SUBSTITUTE
GOODS OR SERVICES; LOSS OF USE, DATA, OR PROFITS; OR BUSINESS INTERRUPTION) HOWEVER
CAUSED AND ON ANY THEORY OF LIABILITY, WHETHER IN CONTRACT, STRICT LIABILITY, OR TORT
(INCLUDING NEGLIGENCE OR OTHERWISE) ARISING IN ANY WAY OUT OF THE USE OF THIS SOFTWARE,
EVEN IF ADVISED OF THE POSSIBILITY OF SUCH DAMAGE.
***************************************************************************************/

namespace ct {
namespace optcon {


template <size_t STATE_DIM, size_t CONTROL_DIM, typename SCALAR>
void GNMSBase<STATE_DIM, CONTROL_DIM, SCALAR>::setInitialGuess(const Policy_t& initialGuess)
{
	if(initialGuess.getControlVectorArray().size() != initialGuess.getStateVectorArray().size()-1)
	{
		std::cout << "Provided initial state and control trajectories are not of correct size. Control should be one shorter than state.";
		std::cout << "Control length is "<<initialGuess.getControlVectorArray().size()<<" but state length is "<<initialGuess.getStateVectorArray().size()<<std::endl;
		throw(std::runtime_error("state and control trajectories are not equally long"));
	}

	if(initialGuess.getControlVectorArray().size() < K_){
		std::cout << "Initial guess length too short. Received length " << initialGuess.getControlVectorArray().size() <<", expected " << K_ << std::endl;
		throw std::runtime_error("initial control guess to short");
	}

	if(initialGuess.getControlVectorArray().size() > K_)
		std::cout << "Warning, initial control guess too long, will truncate" << std::endl;

	u_ff_ = initialGuess.getControlVectorArray();
	x_ = initialGuess.getStateVectorArray();

	initialized_ = true;

	t_ = TimeArray(settings_.dt_sim, x_.size(), 0.0);

	// compute costs of the initial guess trajectory
	computeCostsOfTrajectory(settings_.nThreads, x_, u_ff_, intermediateCostBest_, finalCostBest_);
	intermediateCostPrevious_ = intermediateCostBest_;
	finalCostPrevious_ = finalCostBest_;

	reset();
}

template <size_t STATE_DIM, size_t CONTROL_DIM, typename SCALAR>
void GNMSBase<STATE_DIM, CONTROL_DIM, SCALAR>::changeTimeHorizon(const SCALAR& tf)
{
	if (tf < 0)
		throw std::runtime_error("negative time horizon specified");

	int K = settings_.computeK(tf);

	if (K == K_) return;
	K_ = K;

	A_.resize(K_);
	B_.resize(K_);
	x_.resize(K_+1);
	xShot_.resize(K_+1);
	u_ff_.resize(K_);
	u_ff_prev_.resize(K_);
	d_.resize(K_);
	gv_.resize(K_);
	G_.resize(K_);
	H_.resize(K_);
	Hi_.resize(K_);
	Hi_inverse_.resize(K_);
	lv_.resize(K_);
	lx_.resize(K_+1);
	L_.resize(K_);
	P_.resize(K_);
	q_.resize(K_+1);
	qv_.resize(K_+1);
	Q_.resize(K_+1);
	rv_.resize(K_);
	R_.resize(K_);
	sv_.resize(K_+1);
	S_.resize(K_+1);
}

template <size_t STATE_DIM, size_t CONTROL_DIM, typename SCALAR>
void GNMSBase<STATE_DIM, CONTROL_DIM, SCALAR>::changeInitialState(const core::StateVector<STATE_DIM, SCALAR>& x0)
{
	if (x_.size() == 0)
		x_.resize(1);

	x_[0] = x0;
	reset(); // since initial state changed, we have to start fresh, i.e. with a rollout
}

template <size_t STATE_DIM, size_t CONTROL_DIM, typename SCALAR>
void GNMSBase<STATE_DIM, CONTROL_DIM, SCALAR>::changeCostFunction(const typename Base::OptConProblem_t::CostFunctionPtr_t& cf)
{
	if (cf == nullptr)
		throw std::runtime_error("cost function is nullptr");

	this->getCostFunctionInstances().resize(settings_.nThreads+1);

	for (size_t i = 0; i<settings_.nThreads+1; i++)
	{
		// make a deep copy
		this->getCostFunctionInstances()[i] = typename Base::OptConProblem_t::CostFunctionPtr_t(cf->clone());
	}

	// recompute cost if line search is active
	if (iteration_ > 0 && settings_.lineSearchSettings.active)
		computeQuadraticCostsAroundTrajectory();
}

template <size_t STATE_DIM, size_t CONTROL_DIM, typename SCALAR>
void GNMSBase<STATE_DIM, CONTROL_DIM, SCALAR>::changeNonlinearSystem(const typename Base::OptConProblem_t::DynamicsPtr_t& dyn)
{
	if (dyn == nullptr)
		throw std::runtime_error("system dynamics are nullptr");

	this->getNonlinearSystemsInstances().resize(settings_.nThreads+1);
	integratorsRK4_.resize(settings_.nThreads+1);
	integratorsEuler_.resize(settings_.nThreads+1);
	integratorsEulerSymplectic_.resize(settings_.nThreads+1);
	integratorsRkSymplectic_.resize(settings_.nThreads+1);

	for (size_t i = 0; i<settings_.nThreads+1; i++)
	{
		// make a deep copy
		this->getNonlinearSystemsInstances()[i] = typename Base::OptConProblem_t::DynamicsPtr_t(dyn->clone());
		this->getNonlinearSystemsInstances()[i]->setController(controller_[i]);

		if(controller_[i] == nullptr)
			throw std::runtime_error("Controller not defined");

		integratorsRK4_[i] = std::shared_ptr<ct::core::IntegratorRK4<STATE_DIM, SCALAR> > (new ct::core::IntegratorRK4<STATE_DIM, SCALAR>(this->getNonlinearSystemsInstances()[i]));
		integratorsEuler_[i] = std::shared_ptr<ct::core::IntegratorEuler<STATE_DIM, SCALAR> >(new ct::core::IntegratorEuler<STATE_DIM, SCALAR>(this->getNonlinearSystemsInstances()[i]));
		if(this->getNonlinearSystemsInstances()[i]->isSymplectic())
		{
			integratorsEulerSymplectic_[i] = std::shared_ptr<ct::core::IntegratorSymplecticEuler<STATE_DIM / 2, STATE_DIM / 2, CONTROL_DIM, SCALAR>>(
									new ct::core::IntegratorSymplecticEuler<STATE_DIM / 2, STATE_DIM / 2, CONTROL_DIM, SCALAR>(
										std::static_pointer_cast<ct::core::SymplecticSystem<STATE_DIM / 2, STATE_DIM / 2, CONTROL_DIM, SCALAR>> (this->getNonlinearSystemsInstances()[i])));
			integratorsRkSymplectic_[i] = std::shared_ptr<ct::core::IntegratorSymplecticRk<STATE_DIM / 2, STATE_DIM / 2, CONTROL_DIM, SCALAR>>(
									new ct::core::IntegratorSymplecticRk<STATE_DIM / 2, STATE_DIM / 2, CONTROL_DIM, SCALAR>(
										std::static_pointer_cast<ct::core::SymplecticSystem<STATE_DIM / 2, STATE_DIM / 2, CONTROL_DIM, SCALAR>> (this->getNonlinearSystemsInstances()[i])));
		}
	}
	reset(); // since system changed, we have to start fresh, i.e. with a rollout
}

template <size_t STATE_DIM, size_t CONTROL_DIM, typename SCALAR>
void GNMSBase<STATE_DIM, CONTROL_DIM, SCALAR>::changeLinearSystem(const typename Base::OptConProblem_t::LinearPtr_t& lin)
{
	this->getLinearSystemsInstances().resize(settings_.nThreads+1);

	for (size_t i = 0; i<settings_.nThreads+1; i++)
	{
		// make a deep copy
		this->getLinearSystemsInstances()[i] = typename Base::OptConProblem_t::LinearPtr_t(lin->clone());
	}
	// technically a linear system change does not require a new rollout. Hence, we do not reset.
}




template <size_t STATE_DIM, size_t CONTROL_DIM, typename SCALAR>
void GNMSBase<STATE_DIM, CONTROL_DIM, SCALAR>::checkProblem()
{
	if (K_==0)
		throw std::runtime_error("Time horizon too small resulting in 0 GNMS steps");

	if (u_ff_.size() < K_)
	{
		std::cout << "Provided initial feed forward controller too short, should be at least "<<K_<<" but is " << u_ff_.size() <<" long."<<std::endl;
		throw(std::runtime_error("Provided initial feed forward controller too short"));
	}
}

template <size_t STATE_DIM, size_t CONTROL_DIM, typename SCALAR>
bool GNMSBase<STATE_DIM, CONTROL_DIM, SCALAR>::solve()
{
	bool foundBetter = true;
	size_t numIterations = 0;

	try{
		while (foundBetter && numIterations < settings_.max_iterations)
		{
#ifdef DEBUG_PRINT
			std::cout << "running iteration: " << numIterations+1 << std::endl;
#endif //DEBUG_PRINT
			foundBetter = runIteration();

			numIterations++;
		}
	}
	catch(std::exception& e){
		std::cout << "GNMS solve() did not succeed due to: " << e.what() << std::endl;
		return false;
	}

	return (numIterations > 1 || foundBetter || (numIterations == 1 && !foundBetter));
}


template <size_t STATE_DIM, size_t CONTROL_DIM, typename SCALAR>
void GNMSBase<STATE_DIM, CONTROL_DIM, SCALAR>::configure(
	const GNMSSettings& settings)
{
	if (!settings.parametersOk())
	{
		throw(std::runtime_error("GNMSSettings are incorrect. Aborting."));
	}

	if (settings.nThreads != settings_.nThreads)
	{
		throw(std::runtime_error("Number of threads at GNMS cannot be changed after instance has been created."));
	}

	// will be set correctly later
	Eigen::setNbThreads(settings.nThreadsEigen);

	settings_ = settings;

	H_corrFix_ = settings_.epsilon*ControlMatrix::Identity();

	reset();

	configured_ = true;
}


template <size_t STATE_DIM, size_t CONTROL_DIM, typename SCALAR>
bool GNMSBase<STATE_DIM, CONTROL_DIM, SCALAR>::runIteration()
{
	if (!initialized_)
		throw std::runtime_error("GNMS is not initialized!");

	if (!configured_)
		throw std::runtime_error("GNMS is not configured!");

	smallestEigenvalueIteration_ = std::numeric_limits<scalar_t>::infinity();

	checkProblem();


#ifdef DEBUG_PRINT
//	std::cout << "PREINTEGRATION DEBUG PRINT"<<std::endl;
//	std::cout << "=========================="<<std::endl;
//	debugPrint();
//	std::cout << "=========================="<<std::endl;
//
//	std::cout<<"[GNMS]: #1 ForwardPass"<<std::endl;
#endif // DEBUG_PRINT
	auto start = std::chrono::steady_clock::now();
	auto startEntire = start;
	if (!forwardPass())
	{
#ifdef DEBUG_PRINT
		std::cout<<"[GNMS]: System became unstable, aborting iteration."<<std::endl;
#endif // DEBUG_PRINT
		return false;
	}
	auto end = std::chrono::steady_clock::now();
	auto diff = end - start;
	//std::cout << "Forward pass took "<<std::chrono::duration <double, std::milli> (diff).count() << " ms" << std::endl;

#ifdef DEBUG_PRINT
	std::cout<<"[GNMS]: #2 BackwardPass"<<std::endl;
#endif // DEBUG_PRINT
	start = std::chrono::steady_clock::now();
	backwardPass();
	end = std::chrono::steady_clock::now();
	diff = end - start;
#ifdef DEBUG_PRINT
	std::cout << "Backward pass took "<<std::chrono::duration <double, std::milli> (diff).count() << " ms" << std::endl;
#endif

//#ifdef DEBUG_PRINT
//	std::cout<<"[GNMS]: #3 LineSearch"<<std::endl;
//#endif // DEBUG_PRINT
//
//	start = std::chrono::steady_clock::now();
////	bool foundBetter = lineSearchController();
//	end = std::chrono::steady_clock::now();
//	diff = end - start;
//#ifdef DEBUG_PRINT
//	std::cout << "Line search took "<<std::chrono::duration <double, std::milli> (diff).count() << " ms" << std::endl;
//#endif


	// compute cost here
	intermediateCostPrevious_ = intermediateCostBest_;
	finalCostPrevious_ = finalCostBest_;
	computeCostsOfTrajectory(settings_.nThreads, x_, u_ff_, intermediateCostBest_, finalCostBest_);

	if (settings_.nThreadsEigen > 1)
		Eigen::setNbThreads(settings_.nThreadsEigen); // restore default Eigen thread number

	diff = end - startEntire;
#ifdef DEBUG_PRINT
	std::cout << "Total iteration took "<<std::chrono::duration <double, std::milli> (diff).count() << " ms" << std::endl;
#endif

#ifdef DEBUG_PRINT
	debugPrint();
#endif //DEBUG_PRINT

#ifdef MATLAB_FULL_LOG
	logToMatlab(iteration_);
#endif //MATLAB_FULL_LOG

	iteration_++;

	return (!isConverged());
;
}


template <size_t STATE_DIM, size_t CONTROL_DIM, typename SCALAR>
const typename GNMSBase<STATE_DIM, CONTROL_DIM, SCALAR>::Policy_t& GNMSBase<STATE_DIM, CONTROL_DIM, SCALAR>::getSolution()
{
	policy_.setControlVectorArray(u_ff_);
	policy_.setStateVectorArray(x_);

	return policy_;
}

template <size_t STATE_DIM, size_t CONTROL_DIM, typename SCALAR>
void GNMSBase<STATE_DIM, CONTROL_DIM, SCALAR>::retrieveLastLinearizedModel(StateMatrixArray& A, StateControlMatrixArray& B)
{
	// todo fix me!
	A = A_;
	B = B_;
}


template <size_t STATE_DIM, size_t CONTROL_DIM, typename SCALAR>
bool GNMSBase<STATE_DIM, CONTROL_DIM, SCALAR>::rolloutSystem (
		size_t threadId,
		const ControlVectorArray& u_ff_local,
		ct::core::StateVectorArray<STATE_DIM, SCALAR>& x_local,
		ct::core::ControlVectorArray<CONTROL_DIM, SCALAR>& u_local,
		ct::core::tpl::TimeArray<SCALAR>& t_local,
		std::atomic_bool* terminationFlag) const
{
	const scalar_t& dt = settings_.dt;
	const scalar_t& dt_sim = settings_.dt_sim;
	const size_t K_local = K_;

	// take a copy since x0 gets overwritten in integrator
	ct::core::StateVector<STATE_DIM, SCALAR> x0 = x_local[0];

	// compute number of substeps
	size_t steps = round(dt/ dt_sim);

	x_local.clear();
	t_local.clear();
	u_local.clear();

	x_local.push_back(x0);
	t_local.push_back(0.0);

	for (size_t i = 0; i<K_local; i++)
	{
		if (terminationFlag && *terminationFlag) return false;

		u_local.push_back( u_ff_local[i] /*  + L_[i] * x0 */);
		controller_[threadId]->setControl(u_local.back());

		for (size_t j=0; j<steps; j++)
		{
			if (steps > 1)
			{
				//controller_[threadId]->u() = (u_ff_[threadId][i] + L_[i]*x0);
			}

			if (settings_.integrator == GNMSSettings::EULER)
			{
				integratorsEuler_[threadId]->integrate_n_steps(x0, (i*steps+j)*dt_sim, 1, dt_sim);
			}
			else if(settings_.integrator == GNMSSettings::RK4)
			{
				integratorsRK4_[threadId]->integrate_n_steps(x0, (i*steps+j)*dt_sim, 1, dt_sim);
			}
			else if(settings_.integrator == GNMSSettings::EULER_SYM)
			{
				integratorsEulerSymplectic_[threadId]->integrate_n_steps(x0, (i*steps+j)*dt_sim, 1, dt_sim);
			}
			else if(settings_.integrator == GNMSSettings::RK_SYM)
			{
				integratorsRkSymplectic_[threadId]->integrate_n_steps(x0, (i*steps+j)*dt_sim, 1, dt_sim);
			}
			else
				throw std::runtime_error("invalid integration mode selected.");
		}

		x_local.push_back(x0);
		t_local.push_back((i+1)*dt_sim);

		// check if nan
		for (size_t k=0; k<STATE_DIM; k++)
		{
			if (isnan(x_local[i](k)))
			{
				return false;
			}
		}
		for (size_t k=0; k<CONTROL_DIM; k++)
		{
			if (isnan(u_local[i](k)))
			{
				std::cout << "control unstable" << std::endl;
				return false;
			}
		}
	}

	if(x_local.size() != K_local+1) {
		std::cout << "Error: Rollout did not provide the correct amount of states. Should have been "<<K_+1<<" but was "<<x_local.size()<<std::endl;
		throw std::runtime_error("Error: Dynamics did not provide the correct amount of states.");
	}

	if(u_local.size() != K_local) {
		std::cout << "Error: Rollout did not provide the correct amount of controls. Should have been "<<K_<<" but was "<<u_local.size()<<std::endl;
		throw std::runtime_error("Error: Dynamics did not provide the correct amount of controls.");
	}

	return true;
}



template <size_t STATE_DIM, size_t CONTROL_DIM, typename SCALAR>
bool GNMSBase<STATE_DIM, CONTROL_DIM, SCALAR>::forwardPass()
{
	createLQProblem();

	if (settings_.nThreadsEigen > 1)
		Eigen::setNbThreads(settings_.nThreadsEigen); // restore default Eigen thread number

	return true;
}

template <size_t STATE_DIM, size_t CONTROL_DIM, typename SCALAR>
void GNMSBase<STATE_DIM, CONTROL_DIM, SCALAR>::sequentialLQProblem()
{
	auto start = std::chrono::steady_clock::now();
	computeLinearizedDynamicsAroundTrajectory();
	auto end = std::chrono::steady_clock::now();
	auto diff = end - start;
#ifdef DEBUG_PRINT
	std::cout << "Linearizing dynamics took "<<std::chrono::duration <double, std::milli> (diff).count() << " ms" << std::endl;
#endif

	start = std::chrono::steady_clock::now();
	computeQuadraticCostsAroundTrajectory();
	end = std::chrono::steady_clock::now();
	diff = end - start;
#ifdef DEBUG_PRINT
	std::cout << "Cost computation took "<<std::chrono::duration <double, std::milli> (diff).count() << " ms" << std::endl;
#endif

	start = std::chrono::steady_clock::now();
	if (iteration_ == 0)
		initializeShots();
	else
		updateShots();
	end = std::chrono::steady_clock::now();
	diff = end - start;
#ifdef DEBUG_PRINT
	std::cout << "Shot integration took "<<std::chrono::duration <double, std::milli> (diff).count() << " ms" << std::endl;
#endif

	start = std::chrono::steady_clock::now();
	computeDefects();
	end = std::chrono::steady_clock::now();
	diff = end - start;
#ifdef DEBUG_PRINT
	std::cout << "Defects computation took "<<std::chrono::duration <double, std::milli> (diff).count() << " ms" << std::endl;
#endif
}

template <size_t STATE_DIM, size_t CONTROL_DIM, typename SCALAR>
void GNMSBase<STATE_DIM, CONTROL_DIM, SCALAR>::initializeSingleShot(size_t threadId, size_t k)
{
	const double& dt_sim = settings_.dt_sim;

	controller_[threadId]->setControl(u_ff_[k]);
	xShot_[k] = x_[k];

	if (settings_.integrator == GNMSSettings::EULER)
	{
		integratorsEuler_[threadId]->integrate_n_steps(xShot_[k], k*dt_sim, 1, dt_sim);
	}
	else if(settings_.integrator == GNMSSettings::RK4)
	{
		integratorsRK4_[threadId]->integrate_n_steps(xShot_[k], k*dt_sim, 1, dt_sim);
	}
	else if(settings_.integrator == GNMSSettings::EULER_SYM)
	{
		integratorsEulerSymplectic_[threadId]->integrate_n_steps(xShot_[k], k*dt_sim, 1, dt_sim);
	}
	else if(settings_.integrator == GNMSSettings::RK_SYM)
	{
		integratorsRkSymplectic_[threadId]->integrate_n_steps(xShot_[k], k*dt_sim, 1, dt_sim);
	}
	else
		throw std::runtime_error("invalid integration mode selected.");
}

template <size_t STATE_DIM, size_t CONTROL_DIM, typename SCALAR>
void GNMSBase<STATE_DIM, CONTROL_DIM, SCALAR>::updateSingleControlAndState(size_t threadId, size_t k)
{
	x_[k] += lx_[k];
	u_ff_[k] += lv_[k] + L_[k] * lx_[k];
}


template <size_t STATE_DIM, size_t CONTROL_DIM, typename SCALAR>
void GNMSBase<STATE_DIM, CONTROL_DIM, SCALAR>::updateSingleShot(size_t threadId, size_t k)
{
	// Todo: This linear update only works if lx_ and lu_ are small. Otherwise this makes it unstable.
	//xShot_[k] += (A_[k] + B_[k] * L_[k]) * lx_[k] + B_[k] * lv_[k];
	initializeSingleShot(this->settings_.nThreads, k);
}

template <size_t STATE_DIM, size_t CONTROL_DIM, typename SCALAR>
void GNMSBase<STATE_DIM, CONTROL_DIM, SCALAR>::computeSingleDefect(size_t threadId, size_t k)
{
	if (k<K_)
		d_[k] = xShot_[k] - x_[k+1];
	else
	{
		assert(k==K_ && "k should be K_");
		d_[K_].setZero();
	}
}



template <size_t STATE_DIM, size_t CONTROL_DIM, typename SCALAR>
void GNMSBase<STATE_DIM, CONTROL_DIM, SCALAR>::computeCostsOfTrajectory(
		size_t threadId,
		const ct::core::StateVectorArray<STATE_DIM, SCALAR>& x_local,
		const ct::core::ControlVectorArray<CONTROL_DIM, SCALAR>& u_local,
		scalar_t& intermediateCost,
		scalar_t& finalCost
) const
{
	intermediateCost = 0;

	for (size_t k=0; k<K_; k++) {
		// feed current state and control to cost function
		this->getCostFunctionInstances()[threadId]->setCurrentStateAndControl(x_local[k], u_local[k], settings_.dt*k);

		// derivative of cost with respect to state
		intermediateCost += this->getCostFunctionInstances()[threadId]->evaluateIntermediate();
	}
	intermediateCost *= settings_.dt;

	this->getCostFunctionInstances()[threadId]->setCurrentStateAndControl(x_local[K_], control_vector_t::Zero(), settings_.dt*K_);
	finalCost = this->getCostFunctionInstances()[threadId]->evaluateTerminal();
}



template <size_t STATE_DIM, size_t CONTROL_DIM, typename SCALAR>
void GNMSBase<STATE_DIM, CONTROL_DIM, SCALAR>::computeLinearizedDynamics(size_t threadId, size_t k)
{
	switch(settings_.discretization)
	{
		case GNMSSettings::FORWARD_EULER:
		{
			A_[k] = state_matrix_t::Identity();
			A_[k] += settings_.dt * this->getLinearSystemsInstances()[threadId]->getDerivativeState(x_[k], u_ff_[k], k*settings_.dt);
			B_[k] = settings_.dt * this->getLinearSystemsInstances()[threadId]->getDerivativeControl(x_[k], u_ff_[k], k*settings_.dt);
			break;
		}
		case GNMSSettings::BACKWARD_EULER:
		{
			state_matrix_t aNew = settings_.dt * this->getLinearSystemsInstances()[threadId]->getDerivativeState(x_[k], u_ff_[k], k*settings_.dt);
			state_matrix_t aNewInv = (state_matrix_t::Identity() -  aNew).colPivHouseholderQr().inverse();
			A_[k] = aNewInv;
			B_[k] = aNewInv * settings_.dt * this->getLinearSystemsInstances()[threadId]->getDerivativeControl(x_[k], u_ff_[k], k*settings_.dt);
			break;
		}
		case GNMSSettings::TUSTIN:
		{
			state_matrix_t aNew = 0.5 * settings_.dt * this->getLinearSystemsInstances()[threadId]->getDerivativeState(x_[k], u_ff_[k], k*settings_.dt);
			state_matrix_t aNewInv = (state_matrix_t::Identity() -  aNew).colPivHouseholderQr().inverse();
			A_[k] = aNewInv * (state_matrix_t::Identity() + aNew);
			B_[k] = aNewInv * settings_.dt * this->getLinearSystemsInstances()[threadId]->getDerivativeControl(x_[k], u_ff_[k], k*settings_.dt);
			break;
		}
		default:
		{
			throw std::runtime_error("Unknown discretization scheme");
			break;
		}
	}
}

template <size_t STATE_DIM, size_t CONTROL_DIM, typename SCALAR>
void GNMSBase<STATE_DIM, CONTROL_DIM, SCALAR>::computeQuadraticCosts(size_t threadId, size_t k)
{
	const scalar_t& dt = settings_.dt;

	// feed current state and control to cost function
	this->getCostFunctionInstances()[threadId]->setCurrentStateAndControl(x_[k], u_ff_[k], dt*k);

	// derivative of cost with respect to state
	q_[k] = this->getCostFunctionInstances()[threadId]->evaluateIntermediate()*dt;

	qv_[k] = this->getCostFunctionInstances()[threadId]->stateDerivativeIntermediate()*dt;

	Q_[k] = this->getCostFunctionInstances()[threadId]->stateSecondDerivativeIntermediate()*dt;

	// derivative of cost with respect to control and state
	P_[k] = this->getCostFunctionInstances()[threadId]->stateControlDerivativeIntermediate()*dt;

	// derivative of cost with respect to control
	rv_[k] = this->getCostFunctionInstances()[threadId]->controlDerivativeIntermediate()*dt;

	R_[k] = this->getCostFunctionInstances()[threadId]->controlSecondDerivativeIntermediate()*dt;
}


template <size_t STATE_DIM, size_t CONTROL_DIM, typename SCALAR>
void GNMSBase<STATE_DIM, CONTROL_DIM, SCALAR>::initializeCostToGo()
{
	// feed current state and control to cost function
	this->getCostFunctionInstances()[settings_.nThreads]->setCurrentStateAndControl(x_[K_], control_vector_t::Zero(), settings_.dt*K_);

	// derivative of termination cost with respect to state
	q_[K_] = this->getCostFunctionInstances()[settings_.nThreads]->evaluateTerminal();
	qv_[K_] = this->getCostFunctionInstances()[settings_.nThreads]->stateDerivativeTerminal();
	Q_[K_] = this->getCostFunctionInstances()[settings_.nThreads]->stateSecondDerivativeTerminal();

	// initialize quadratic approximation of cost to go
	S_[K_] = Q_[K_];
	sv_[K_] = qv_[K_];
}



template <size_t STATE_DIM, size_t CONTROL_DIM, typename SCALAR>
void GNMSBase<STATE_DIM, CONTROL_DIM, SCALAR>::computeCostToGo(size_t k)
{
	S_[k] = Q_[k];
	S_[k].noalias() += A_[k].transpose() * S_[k+1] * A_[k];
	S_[k].noalias() -= L_[k].transpose() * Hi_[k] * L_[k];

	S_[k] = 0.5*(S_[k]+S_[k].transpose()).eval();

	sv_[k] = qv_[k];
	sv_[k].noalias() += A_[k].transpose() * sv_[k+1];
	sv_[k].noalias() += A_[k].transpose() * S_[k+1] * d_[k]; // additional riccati term for lifted GNMS
	sv_[k].noalias() += L_[k].transpose() * Hi_[k] * lv_[k];
	sv_[k].noalias() += L_[k].transpose() * gv_[k];
	sv_[k].noalias() += G_[k].transpose() * lv_[k];
}

template <size_t STATE_DIM, size_t CONTROL_DIM, typename SCALAR>
void GNMSBase<STATE_DIM, CONTROL_DIM, SCALAR>::designController(size_t k)
{
	gv_[k] = rv_[k];
	gv_[k].noalias() += B_[k].transpose() * sv_[k+1];
<<<<<<< HEAD
	gv_[k].noalias() += B_[k].transpose() * S_[k+1].template selfadjointView<Eigen::Lower>() * d_[k];
=======
	gv_[k].noalias() += B_[k].transpose() * S_[k+1].template selfadjointView<Eigen::Lower>() * d_[k]; // todo: self adjoint view
>>>>>>> 4a907674

	G_[k] = P_[k];
	//G_[k].noalias() += B_[k].transpose() * S_[k+1] * A_[k];
	G_[k].noalias() += B_[k].transpose() * S_[k+1].template selfadjointView<Eigen::Lower>() * A_[k];

	H_[k] = R_[k];
	//H_[k].noalias() += B_[k].transpose() * S_[k+1] * B_[k];
	H_[k].noalias() += B_[k].transpose() * S_[k+1].template selfadjointView<Eigen::Lower>() * B_[k];

	if(settings_.fixedHessianCorrection)
	{
		if (settings_.epsilon > 1e-10)
			Hi_[k] = H_[k] + settings_.epsilon*control_matrix_t::Identity();
		else
			Hi_[k] = H_[k];

		if (settings_.recordSmallestEigenvalue)
		{
			// compute eigenvalues with eigenvectors enabled
			eigenvalueSolver_.compute(Hi_[k], Eigen::ComputeEigenvectors);
			const control_matrix_t& V = eigenvalueSolver_.eigenvectors().real();
			const control_vector_t& lambda = eigenvalueSolver_.eigenvalues();

			smallestEigenvalue_ = std::min(smallestEigenvalue_, lambda.minCoeff());
			smallestEigenvalueIteration_ = std::min(smallestEigenvalueIteration_, lambda.minCoeff());

			// Corrected Eigenvalue Matrix
			control_matrix_t D = control_matrix_t::Zero();
			// make D positive semi-definite (as described in IV. B.)
			D.diagonal() = lambda.cwiseMax(settings_.epsilon);

			// reconstruct H
			control_matrix_t Hi_regular = V * D * V.transpose();

			// invert D
			control_matrix_t D_inverse = control_matrix_t::Zero();
			// eigenvalue-wise inversion
			D_inverse.diagonal() = -1.0 * D.diagonal().cwiseInverse();
			control_matrix_t Hi_inverse_regular = V * D_inverse * V.transpose();

			if (!Hi_inverse_[k].isApprox(Hi_inverse_regular, 1e-4))
			{
				std::cout << "warning, inverses not identical at "<<k<<std::endl;
				std::cout << "Hi_inverse_fixed - Hi_inverse_regular: "<<std::endl<<Hi_inverse_[k]-Hi_inverse_regular<<std::endl<<std::endl;
			}

		}

		Hi_inverse_[k] = -Hi_[k].template selfadjointView<Eigen::Lower>().llt().solve(control_matrix_t::Identity());

		// calculate FB gain update
		L_[k].noalias() = Hi_inverse_[k].template selfadjointView<Eigen::Lower>() * G_[k];

		// calculate FF update
		lv_[k].noalias() = Hi_inverse_[k].template selfadjointView<Eigen::Lower>() * gv_[k];
		du_norm_ += lv_[k].norm();

	} else {

		// compute eigenvalues with eigenvectors enabled
		eigenvalueSolver_.compute(H_[k], Eigen::ComputeEigenvectors);
		const control_matrix_t& V = eigenvalueSolver_.eigenvectors().real();
		const control_vector_t& lambda = eigenvalueSolver_.eigenvalues();

		if (settings_.recordSmallestEigenvalue)
		{
			smallestEigenvalue_ = std::min(smallestEigenvalue_, lambda.minCoeff());
			smallestEigenvalueIteration_ = std::min(smallestEigenvalueIteration_, lambda.minCoeff());
		}

		// Corrected Eigenvalue Matrix
		control_matrix_t D = control_matrix_t::Zero();
		// make D positive semi-definite (as described in IV. B.)
		D.diagonal() = lambda.cwiseMax(settings_.epsilon);

		// reconstruct H
		Hi_[k].noalias() = V * D * V.transpose();

		// invert D
		control_matrix_t D_inverse = control_matrix_t::Zero();
		// eigenvalue-wise inversion
		D_inverse.diagonal() = -1.0 * D.diagonal().cwiseInverse();
		Hi_inverse_[k].noalias() = V * D_inverse * V.transpose();

		// calculate FB gain update
		L_[k].noalias() = Hi_inverse_[k] * G_[k];

		// calculate FF update
		lv_[k].noalias() = Hi_inverse_[k] * gv_[k];
		du_norm_ += lv_[k].norm();
	}
}


template <size_t STATE_DIM, size_t CONTROL_DIM, typename SCALAR>
void GNMSBase<STATE_DIM, CONTROL_DIM, SCALAR>::designStateUpdate(size_t k)
{
	lx_[k+1] = (A_[k] + B_[k] * L_[k]) * lx_[k]  + B_[k] * lv_[k] + d_[k];
}


template <size_t STATE_DIM, size_t CONTROL_DIM, typename SCALAR>
void GNMSBase<STATE_DIM, CONTROL_DIM, SCALAR>::debugPrint()
{
	std::cout<<"iteration "  << iteration_ << std::endl;
	std::cout<<"============"<< std::endl;

	std::cout<<std::setprecision(15) << "intermediate cost:         " << intermediateCostBest_ << std::endl;
	std::cout<<std::setprecision(15) << "final cost:                " << finalCostBest_ << std::endl;
	std::cout<<std::setprecision(15) << "total cost:                " << intermediateCostBest_ + finalCostBest_ << std::endl;
	std::cout<<std::setprecision(15) << "total constraint err.norm: " << d_norm_ << std::endl;
	std::cout<<std::setprecision(15) << "total state update norm:   " << dx_norm_ << std::endl;
	std::cout<<std::setprecision(15) << "total control update.norm: " << du_norm_ << std::endl;
//
//	for(size_t i=0; i<K_; i++)
//	{
//		std::cout << "d_[" << i << "]: "<<d_[i].transpose() <<std::endl;
//		std::cout << "xShot_[" << i << "]: "<<xShot_[i].transpose() <<std::endl;
//		std::cout << "x_[" << i << "]: "<<x_[i].transpose() <<std::endl;
//		std::cout << "u_ff_[" << i << "]: "<<u_ff_[i].transpose() <<std::endl;
//		std::cout << "lv_[" << i << "]: "<<lv_[i].transpose() <<std::endl;
//		std::cout << "lx_[" << i << "]: "<<lx_[i].transpose() <<std::endl;
//		std::cout << std::endl <<std::endl;
//	}

	if(settings_.recordSmallestEigenvalue)
	{
		std::cout<<std::setprecision(15) << "smallest eigenvalue this iteration: " << smallestEigenvalueIteration_ << std::endl;
		std::cout<<std::setprecision(15) << "smallest eigenvalue overall:        " << smallestEigenvalue_ << std::endl;
	}

	std::cout<<"                   ========" << std::endl;
	std::cout<<std::endl;
}

template <size_t STATE_DIM, size_t CONTROL_DIM, typename SCALAR>
void GNMSBase<STATE_DIM, CONTROL_DIM, SCALAR>::logToMatlab(const size_t& iteration)
{
	// all the variables in MATLAB that are ended by "_"
	// will be saved in a mat-file

#ifdef MATLAB

	matFile_.open("GNMSLog"+std::to_string(iteration)+".mat");

	matFile_.put("iteration", iteration);
	matFile_.put("K", K_);
	matFile_.put("x", x_.toImplementation());
	matFile_.put("t", t_.toEigenTrajectory());
	matFile_.put("A", A_.toImplementation());
	matFile_.put("B", B_.toImplementation());
	matFile_.put("qv", qv_.toImplementation());
	matFile_.put("Q", Q_.toImplementation());
	matFile_.put("P", P_.toImplementation());
	matFile_.put("rv", rv_.toImplementation());
	matFile_.put("R", R_.toImplementation());
	matFile_.put("sv", sv_.toImplementation());
	matFile_.put("S", S_.toImplementation());
	matFile_.put("L", L_.toImplementation());
	matFile_.put("lv", lv_.toImplementation());
	matFile_.put("lx", lx_.toImplementation());
	matFile_.put("u_ff", u_ff_.toImplementation());
	matFile_.put("H", H_.toImplementation());
	matFile_.put("Hi_", Hi_.toImplementation());
	matFile_.put("Hi_inverse", Hi_inverse_.toImplementation());
	matFile_.put("G", G_.toImplementation());
	matFile_.put("gv", gv_.toImplementation());
	matFile_.put("q", q_);
	matFile_.put("d", d_.toImplementation());
	matFile_.put("xShot", xShot_.toImplementation());

	matFile_.close();
#endif //MATLAB
}


template <size_t STATE_DIM, size_t CONTROL_DIM, typename SCALAR>
const core::ControlTrajectory<CONTROL_DIM, SCALAR> GNMSBase<STATE_DIM, CONTROL_DIM, SCALAR>::getControlTrajectory() const
{
	// TODO this method currently copies the time array (suboptimal)

	core::tpl::TimeArray<SCALAR> t_control = t_;
	t_control.pop_back();

	return core::ControlTrajectory<CONTROL_DIM, SCALAR> (t_control, u_ff_);
}

template <size_t STATE_DIM, size_t CONTROL_DIM, typename SCALAR>
SCALAR GNMSBase<STATE_DIM, CONTROL_DIM, SCALAR>::getCost() const
{
	return intermediateCostBest_ + finalCostBest_;
}


}
}<|MERGE_RESOLUTION|>--- conflicted
+++ resolved
@@ -673,6 +673,7 @@
 	sv_[k].noalias() += L_[k].transpose() * Hi_[k] * lv_[k];
 	sv_[k].noalias() += L_[k].transpose() * gv_[k];
 	sv_[k].noalias() += G_[k].transpose() * lv_[k];
+
 }
 
 template <size_t STATE_DIM, size_t CONTROL_DIM, typename SCALAR>
@@ -680,11 +681,7 @@
 {
 	gv_[k] = rv_[k];
 	gv_[k].noalias() += B_[k].transpose() * sv_[k+1];
-<<<<<<< HEAD
 	gv_[k].noalias() += B_[k].transpose() * S_[k+1].template selfadjointView<Eigen::Lower>() * d_[k];
-=======
-	gv_[k].noalias() += B_[k].transpose() * S_[k+1].template selfadjointView<Eigen::Lower>() * d_[k]; // todo: self adjoint view
->>>>>>> 4a907674
 
 	G_[k] = P_[k];
 	//G_[k].noalias() += B_[k].transpose() * S_[k+1] * A_[k];
